//! # ronkathon
//! This crate is a library intended for educational purposes. It provides implementations of
//! various cryptographic primitives and protocols, such as polynomial commitments, zero-knowledge
//! proofs, and elliptic curve operations. The library is designed to be simple and easy to
//! understand, with a focus on clarity and correctness rather than performance.
//!
//! ## Features
//! - Finite fields: Implementations of finite fields and extension fields, including arithmetic
//!   operations and field elements.
//! - Polynomials: Implementations of polynomials in various bases, with support for arithmetic
//!   operations such as addition, multiplication, and division.
//! - Elliptic curves: Implementations of elliptic curves over finite fields, with support for
<<<<<<< HEAD
//! operations such as point addition, scalar multiplication, and pairing operations.
//! - Compiler: Simple DSL to write circuits which can be compiled to polynomials used in PLONK.
=======
//!   operations such as point addition, scalar multiplication, and pairing operations.
>>>>>>> 55dd17bc

#![feature(const_trait_impl)]
#![allow(incomplete_features)]
#![feature(effects)]
#![feature(const_mut_refs)]
#![feature(const_for)]
#![feature(const_option)]
#![feature(generic_const_exprs)]
#![warn(missing_docs)]

<<<<<<< HEAD
pub mod compiler;
=======
pub mod codes;
>>>>>>> 55dd17bc
pub mod curve;
pub mod ecdsa;
pub mod field;
pub mod hashes;
pub mod kzg;
pub mod polynomial;
pub mod rsa;
pub mod tree;

use core::{
  fmt::{self, Display, Formatter},
  hash::Hash,
  iter::{Product, Sum},
  ops::{Add, AddAssign, Div, DivAssign, Mul, MulAssign, Neg, Rem, Sub, SubAssign},
};

use rand::{
  distributions::{Distribution, Standard},
  Rng,
};
#[cfg(test)] use rstest::{fixture, rstest};

use self::{
  curve::{
    pluto_curve::{PlutoBaseCurve, PlutoExtendedCurve},
    AffinePoint,
  },
  field::{
    extension::{GaloisField, PlutoBaseFieldExtension},
    prime::{PlutoBaseField, PlutoPrime, PrimeField},
    FiniteField,
  },
  polynomial::{Monomial, Polynomial},
};<|MERGE_RESOLUTION|>--- conflicted
+++ resolved
@@ -10,12 +10,8 @@
 //! - Polynomials: Implementations of polynomials in various bases, with support for arithmetic
 //!   operations such as addition, multiplication, and division.
 //! - Elliptic curves: Implementations of elliptic curves over finite fields, with support for
-<<<<<<< HEAD
-//! operations such as point addition, scalar multiplication, and pairing operations.
+//!   operations such as point addition, scalar multiplication, and pairing operations.
 //! - Compiler: Simple DSL to write circuits which can be compiled to polynomials used in PLONK.
-=======
-//!   operations such as point addition, scalar multiplication, and pairing operations.
->>>>>>> 55dd17bc
 
 #![feature(const_trait_impl)]
 #![allow(incomplete_features)]
@@ -26,11 +22,8 @@
 #![feature(generic_const_exprs)]
 #![warn(missing_docs)]
 
-<<<<<<< HEAD
+pub mod codes;
 pub mod compiler;
-=======
-pub mod codes;
->>>>>>> 55dd17bc
 pub mod curve;
 pub mod ecdsa;
 pub mod field;
